load_path: "your-load-path"

pre_filter:
  script_regex: true
  apply_c4_filter: true

deduplicate:
  exact_match: true
  min_hash: true
  jaccard_threshold: 0.85
<<<<<<< HEAD
=======
  n_shingles: 3
  tokenizer: "your-tokenizer"

threshold:
  thresholds: # Using gopher thresholds here
    length_words: 5
    doc_mean_word_length: 3
    frac_lines_end_ellipsis: 0.3
    frac_symbol_to_words: 0.1
    frac_no_script_words: 0.8
>>>>>>> 5d708919

partition:
  metrics:
    - "length_words"
    - "doc_mean_word_length"
    - "frac_lines_end_ellipsis"
    - "frac_symbol_to_words"
    - "frac_no_script_words"
  split_method: "balanced_chars"
  quality: false

export: true
push_to_hub: true<|MERGE_RESOLUTION|>--- conflicted
+++ resolved
@@ -8,8 +8,6 @@
   exact_match: true
   min_hash: true
   jaccard_threshold: 0.85
-<<<<<<< HEAD
-=======
   n_shingles: 3
   tokenizer: "your-tokenizer"
 
@@ -20,7 +18,6 @@
     frac_lines_end_ellipsis: 0.3
     frac_symbol_to_words: 0.1
     frac_no_script_words: 0.8
->>>>>>> 5d708919
 
 partition:
   metrics:
