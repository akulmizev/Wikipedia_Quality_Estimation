import json
import logging
import regex as re
import os

from importlib import resources

import datasets
import fasttext
from datasets import load_dataset
# from datasets import concatenate_datasets
from huggingface_hub import hf_hub_download
# from huggingface_hub import HfApi

from .partition import *

logging.basicConfig(format='%(asctime)s - %(message)s', level=logging.INFO)


class WikiDatasetFromConfig:
    def __init__(self, config):

        """
        Initialize the WikiDataset object.

        Args:
            config (dict): A dictionary containing the configuration for the dataset.
        """

        self.config = config["data"]
        self.experiment_id = config["experiment"]["id"]
        self.wiki_id = config["wiki_id"]

        if "import" in self.config:
            import_type = self.config["import"]["import_type"]

            if import_type == "local":
                path = self.config["import"]["path"]
                logging.info(f"Loading dataset from {path}")
                self.data = load_dataset(path)
            elif import_type == "hub":
                # TODO: fix this to not be redundant
                path = self.config["import"]["path"]
                logging.info(f"Loading dataset from hub: {path}/{self.wiki_id}")
                self.data = load_dataset(
                    f"{path}",
                    self.wiki_id
                )
            elif import_type == "raw":
                logging.info(f"Loading raw dataset from Wikimedia/Wikipedia: {self.wiki_id}")
                self.data = load_dataset(
                    "wikimedia/wikipedia",
                    f"20231101.{self.wiki_id}",
                    cache_dir=None
                )
            else:
                raise ValueError("Invalid import type. Please specify either 'local', 'hub', or 'raw'.")

        with resources.open_text("data.resources", "wiki_mappings.json") as f:
            self.wiki_mappings = json.load(f)[self.wiki_id]
        self.regex = None
        self.lang_id_model = None

        # TODO change this to - if loading pre_filtered data for partitions, it logs both train and test
        self.size_chars = len("".join(self.data["train"]["text"]))
        self.size_docs = len(self.data["train"])
        logging.info(f"Loaded {self.size_docs} articles with {self.size_chars} characters.")

    def __getattr__(self, attr):

        """
        Get an attribute from the dataset.

        Args:
            attr (str): The attribute to retrieve.

        Returns:
            Any: The attribute.
        """
        return getattr(self.data, attr)

    def __getitem__(self, idx):

        """
        Get an item from the dataset.

        Args:
            idx (int): The index of the item to retrieve.
        """
        return self.data[idx]

    def __len__(self):

        """
        Get the length of the dataset.

        Returns:
            int: The length of the dataset.
        """
        return len(self.data)

    def generate_splits(self):

        """
        Generate the splits for the dataset.
        """
        # if len(self.data) > 1:
        #     raise ValueError("Dataset already split. Please reload the dataset.")

        logging.info("Generating dataset splits...")

        split_config = self.config["split"]
        # assert split_config["train"] + split_config["dev"] + split_config["test"] == 1.0, \
        #     "Splits must sum to 1.0."

        # docs_to_split = self.data["train"].shuffle(seed=split_config["seed"])

        # train_slice = int(split_config["train"] * len(docs_to_split))
        # dev_slice = int(split_config["dev"] * len(docs_to_split))

        # self.data = DatasetDict({
        #     "train": Dataset.from_dict(docs_to_split[:train_slice]),
        #     "dev": Dataset.from_dict(docs_to_split[train_slice:train_slice + dev_slice]),
        #     "test": Dataset.from_dict(docs_to_split[train_slice + dev_slice:])
        # })

        self.data = self.data['train'].train_test_split(
            test_size=split_config["test"],
            shuffle=split_config["shuffle"],
            seed=split_config["seed"]
        )

        self.size_chars = len("".join(self.data["train"]["text"]))
        self.size_docs = len(self.data["train"])

        # self.size_chars_test = len("".join(self.data["test"]["text"]))

        logging.info(f"Generated new train split with {self.size_docs} articles and {self.size_chars} characters.")
        # logging.info(f"Generated new test split with {len(self.data['test'])} articles and {self.size_chars_test} characters.")

    # def _get_export_id(self):
    #
    #     """
    #     Get the id string for exporting the dataset.
    #
    #     Returns:
    #         str: The export ID.
    #     """
    #
    #     ids = []
    #     if "load_unprocessed_wiki" in self.config and self.config["load_unprocessed_wiki"]:
    #         ids.append("raw_wiki")
    #     elif "pre_filter" in self.config:
    #         ids.append("pre_filtered")
    #     else:
    #         pass
    #     if "partition" in self.config:
    #         # ids.append(self.config["partition"]["partition_type"])
    #         ids.append(self.config["partition"]["partition_metric"])
    #         if self.config["partition"]["quality"]:
    #             ids.append("high_quality")
    #         else:
    #             ids.append("low_quality")
    #
    #     return ".".join(ids)

    def _make_regex(self):

        """
        Make the regex for filtering the dataset.
        """

        script_to_add = "".join([f"\\p{{{script}}}" for script in self.wiki_mappings['scripts']])
        script_regex = fr"[\p{{P}}\p{{S}}\d{script_to_add}]*[\d{script_to_add}]+[\p{{P}}\p{{S}}\d{script_to_add}]*\s"
        self.regex = script_regex

    def _prefilter_regex(self, article):
        article["text"] = "".join(re.findall(self.regex, article['text']))

        return article

    def _prefilter_langid(self, article):
        article['text'] = "".join(
            [line for line in article['text'].splitlines() if len(line) > self.config["pre_filter"]["char_cutoff"] and
             self.lang_id_model.predict(line)[0][0].split("_")[-2] == self.wiki_mappings['alpha3']]
        )

        return article

    # def _pre_filter_article(self, article):
    #
    #     """
    #     Pre-filter an article based on the configuration.
    #
    #     Args:
    #         article (dict): The article to filter.
    #
    #     Returns:
    #         dict: The filtered article.
    #     """
    #
    #     filtered = "".join(re.findall(self.regex, article['text']))
    #     if self.lang_id_model is not None:
    #         article['text'] = "".join(
    #             [line for line in filtered.splitlines() if len(line) > self.config["pre_filter"]["char_cutoff"] and
    #              self.lang_id_model.predict(line)[0][0].split("_")[-2] == self.wiki_mappings['alpha3']]
    #         )
    #     else:
    #         article['text'] = "".join(
    #             [line for line in filtered.split("\n") if len(line) > self.config["pre_filter"]["char_cutoff"]]
    #         )
    #
    #     return article

    def pre_filter(self):

        """
        Pre-filter the dataset.

        Returns:
            datasets.Dataset: The pre-filtered dataset.
        """
        raw_size_chars = self.size_chars

        if self.config["pre_filter"]["script_regex"]:
            self._make_regex()
            logging.info(f"Filtering documents for accepted scripts: {self.wiki_mappings['scripts']}")
            self.data = self.data.map(
                self._prefilter_regex,
                desc="Pre-filtering dataset by script..."
            )
        if self.config["pre_filter"]["lang_id"]:
            logging.info(f"Filtering documents for language: {self.wiki_mappings['alpha3']}")
            self.lang_id_model = fasttext.load_model(
                hf_hub_download(
                    repo_id="cis-lmu/glotlid",
                    filename="model.bin",
                    cache_dir=None
                )
            )
            self.data = self.data.map(
                self._prefilter_langid,
                desc="Pre-filtering dataset by langid..."
            )

        self.size_chars = len("".join(self.data["train"]["text"]))
        self.size_docs = len(self.data["train"])

        logging.info(f"Removed {raw_size_chars - self.size_chars} chars ({1.0 - self.size_chars/raw_size_chars}%).")

    def apply_partition(self):

        """
        Update the dataset with a partition.
        """

        partition_map = {
            "length": Length,
            "unique_subwords": UniqueSubwords,
            "unique_subword_trigrams": UniqueSubwordTrigrams,
            "unique_trigrams": UniqueTrigrams,
            "unique_words": UniqueWords,
            "unique_characters": UniqueCharacters,
            "unique_character_trigrams": UniqueCharacterTrigrams,
            "alpha_chars": AlphaChars
        }

        partition_metric = self.config["partition"]["partition_metric"]
        if partition_metric != "all":
            partition = partition_map[partition_metric](self.config)

            raw_size_chars = self.size_chars
            raw_size_docs = self.size_docs

            logging.info(f"Partitioning dataset by {partition_metric}...")

            self.data["train"] = Dataset.from_dict(partition(concatenate_datasets([self.data["train"], self.data["test"]])))

            self.size_chars = len("".join(self.data["train"]["text"]))
            self.size_docs = len(self.data["train"])

            logging.info(f"Removed {raw_size_chars - self.size_chars} chars ({1.0 - self.size_chars/raw_size_chars}%).")
            logging.info(f"Removed {raw_size_docs - self.size_docs} docs ({1.0 - self.size_docs/raw_size_docs}%).")
        else:
            logging.info("Partitioning dataset by all metrics...")
            self.data["train"] = concatenate_datasets([self.data["train"], self.data["test"]])
            high_quality = []
            for metric in [Length, UniqueTrigrams, UniqueWords, UniqueCharacters]:
                partition = metric(self.config)
                high_quality.append(Dataset.from_dict(partition(self.data["train"])))

            data_ids = concatenate_datasets(high_quality)["id"]
            if self.config["partition"]["quality"]:
                self.data = self.data.filter(lambda x: x["id"] in data_ids)
            else:
                self.data = self.data.filter(lambda x: x["id"] not in data_ids)

            raw_size_chars = self.size_chars
            raw_size_docs = self.size_docs

            self.size_chars = len("".join(self.data["train"]["text"]))
            self.size_docs = len(self.data["train"])

            logging.info(f"Removed {raw_size_chars - self.size_chars} chars ({1.0 - self.size_chars / raw_size_chars}%).")
            logging.info(f"Removed {raw_size_docs - self.size_docs} docs ({1.0 - self.size_docs / raw_size_docs}%).")


<<<<<<< HEAD
        # self.data["train"] = Dataset.from_dict(partition(concatenate_datasets([self.data["train"], self.data["test"]])))
        self.data["train"] = partition(self.data["train"])
        self.size_chars = len("".join(self.data["train"]["text"]))
        self.size_docs = len(self.data["train"])
=======
>>>>>>> ca79f629


    def save(self):

        """
        Save the dataset to disk.
        """

        path = self.config["export"]["path"]
        export_type = self.config["export"]["export_type"]

        if export_type == "hub":
            logging.info(f"Pushing dataset to hub: {path}/{self.experiment_id}")
            self.data.push_to_hub(
                repo_id=f"{path}/{self.experiment_id}",
                data_dir=f"{self.wiki_id}",
                config_name=f'{self.wiki_id}',
                private=True
            )
        elif export_type == "local":
            logging.info(f"Saving dataset to: {path}/{self.experiment_id}/{self.wiki_id}")
            if not os.path.exists(f"{path}/{self.experiment_id}"):
                os.makedirs(f"{path}/{self.experiment_id}")
            self.data.save_to_disk(
                f"{path}/{self.experiment_id}/{self.wiki_id}"
            )
        else:
            logging.info("Invalid export type. Please specify either 'hub' or 'local'.")
            logging.info("Skipping export.")<|MERGE_RESOLUTION|>--- conflicted
+++ resolved
@@ -8,7 +8,7 @@
 import datasets
 import fasttext
 from datasets import load_dataset
-# from datasets import concatenate_datasets
+from datasets import concatenate_datasets
 from huggingface_hub import hf_hub_download
 # from huggingface_hub import HfApi
 
@@ -305,15 +305,6 @@
             logging.info(f"Removed {raw_size_docs - self.size_docs} docs ({1.0 - self.size_docs / raw_size_docs}%).")
 
 
-<<<<<<< HEAD
-        # self.data["train"] = Dataset.from_dict(partition(concatenate_datasets([self.data["train"], self.data["test"]])))
-        self.data["train"] = partition(self.data["train"])
-        self.size_chars = len("".join(self.data["train"]["text"]))
-        self.size_docs = len(self.data["train"])
-=======
->>>>>>> ca79f629
-
-
     def save(self):
 
         """
