--- conflicted
+++ resolved
@@ -37,17 +37,18 @@
                     total_num_chars += len(i)
                 else:
                     partition_2.append(metric_per_doc.index(j))
-
         else:
             raise ValueError("Partition type not recognized.")
-<<<<<<< HEAD
 
         # Not sure if this will work...
-        if (self.config["higher_is_better"] and self.config["quality"]) or \
-                (not self.config["higher_is_better"] and not self.config["quality"]):
+        if self.config["partition_metric"] != "all":
+            if (self.config["higher_is_better"] and self.config["quality"]) or \
+                    (not self.config["higher_is_better"] and not self.config["quality"]):
+                dataset = dataset.select(partition_2)
+            else:
+                dataset = dataset.select(partition_1)
+        else:
             dataset = dataset.select(partition_2)
-        else:
-            dataset = dataset.select(partition_1)
 
         # elif (self.config["higher_is_better"] and not self.config["quality"]) \
         #         or (not self.config["higher_is_better"] and self.config["quality"]):
@@ -65,7 +66,6 @@
         #         dataset = dataset.select(partition_2)
 
         return dataset
-=======
         if self.config["partition_metric"] != "all":
             if self.config["higher_is_better"]:
                 if self.config["quality"]:
@@ -79,7 +79,6 @@
                     return dataset[partition_2]
         else:
             return dataset[partition_2] #only return high quality to filter on in data.py
->>>>>>> ca79f629
 
     def metric(self, example):
         raise NotImplementedError("Metric not implemented. Please use a subclass.")
